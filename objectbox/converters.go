--- conflicted
+++ resolved
@@ -32,9 +32,7 @@
 	if goValue == "" {
 		return 0, nil
 	}
-<<<<<<< HEAD
 	return strconv.ParseUint(goValue, 10, 64)
-=======
 }
 
 // TimeInt64ConvertToEntityProperty converts Unix timestamp in milliseconds (ObjectBox date field) to time.Time
@@ -82,5 +80,4 @@
 		panic(fmt.Errorf("error marshalling time %v: %v", goValue, err))
 	}
 	return bytes
->>>>>>> 9e37103b
 }