--- conflicted
+++ resolved
@@ -57,16 +57,12 @@
 	if rc == 0 {
 		var bytes []byte
 		cVoidPtrToByteSlice(dataPtr, int(dataSize), &bytes)
-		return cursor.binding.ToObject(bytes), nil
+		return cursor.binding.Load(cursor.txn, bytes), nil
 	} else if rc == C.OBX_NOT_FOUND {
 		return nil, nil
 	} else {
 		return nil, createError()
 	}
-<<<<<<< HEAD
-	return cursor.binding.Load(cursor.txn, bytes), nil
-=======
->>>>>>> 853895f5
 }
 
 func (cursor *cursor) GetAll() (slice interface{}, err error) {
@@ -85,23 +81,6 @@
 	binding := cursor.binding
 	slice = cursor.binding.MakeSlice(defaultSliceCapacity)
 
-<<<<<<< HEAD
-	var bytes []byte
-	for bytes, err = cursor.first(); bytes != nil && err == nil; bytes, err = cursor.next() {
-		object := binding.Load(cursor.txn, bytes)
-		slice = binding.AppendToSlice(slice, object)
-	}
-
-	if err != nil {
-		slice = nil
-	}
-
-	return slice, err
-}
-
-func (cursor *cursor) getBytes(id uint64) (bytes []byte, err error) {
-=======
->>>>>>> 853895f5
 	var data *C.void
 	var dataSize C.size_t
 	var dataPtr = unsafe.Pointer(data)
@@ -110,7 +89,8 @@
 	var rc C.obx_err
 	for rc = C.obx_cursor_first(cursor.cursor, &dataPtr, &dataSize); rc == 0; rc = C.obx_cursor_next(cursor.cursor, &dataPtr, &dataSize) {
 		cVoidPtrToByteSlice(dataPtr, int(dataSize), &bytes)
-		slice = binding.AppendToSlice(slice, binding.ToObject(bytes))
+		object := binding.Load(cursor.txn, bytes)
+		slice = binding.AppendToSlice(slice, object)
 	}
 
 	// if there was an error
