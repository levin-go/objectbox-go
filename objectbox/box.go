/*
 * Copyright 2019 ObjectBox Ltd. All rights reserved.
 *
 * Licensed under the Apache License, Version 2.0 (the "License");
 * you may not use this file except in compliance with the License.
 * You may obtain a copy of the License at
 *
 *     http://www.apache.org/licenses/LICENSE-2.0
 *
 * Unless required by applicable law or agreed to in writing, software
 * distributed under the License is distributed on an "AS IS" BASIS,
 * WITHOUT WARRANTIES OR CONDITIONS OF ANY KIND, either express or implied.
 * See the License for the specific language governing permissions and
 * limitations under the License.
 */

package objectbox

/*
#include <stdlib.h>
#include "objectbox.h"
*/
import "C"

import (
	"errors"
	"fmt"
	"reflect"
	"runtime"
	"unsafe"

	"github.com/google/flatbuffers/go"
)

// Box provides CRUD access to objects of a common type
type Box struct {
	ObjectBox *ObjectBox
	entity    *entity
	cBox      *C.OBX_box
	async     *AsyncBox
}

const defaultSliceCapacity = 16

func newBox(ob *ObjectBox, entityId TypeId) (*Box, error) {
	var box = &Box{
		ObjectBox: ob,
		entity:    ob.getEntityById(entityId),
	}

	if err := cCallBool(func() bool {
		box.cBox = C.obx_box(ob.store, C.obx_schema_id(entityId))
		return box.cBox != nil
	}); err != nil {
		return nil, err
	}

	// NOTE this is different than NewAsyncBox in that it doesn't require explicit closing
	box.async = &AsyncBox{
		box:    box,
		cOwned: false,
	}
	if err := cCallBool(func() bool {
		box.async.cAsync = C.obx_async(box.cBox)
		return box.async.cAsync != nil
	}); err != nil {
		return nil, err
	}

	return box, nil
}

// Async provides access to the default Async Box for asynchronous operations. See AsyncBox for more information.
func (box *Box) Async() *AsyncBox {
	return box.async
}

// Query creates a query with the given conditions. Use generated properties to create conditions.
// Keep the Query object if you intend to execute it multiple times.
// Note: this function panics if you try to create illegal queries; e.g. use properties of an alien type.
// This is typically a programming error. Use QueryOrError instead if you want the explicit error check.
func (box *Box) Query(conditions ...Condition) *Query {
	query, err := box.QueryOrError(conditions...)
	if err != nil {
		panic(fmt.Sprintf("Could not create query - please check your query conditions: %s", err))
	}
	return query
}

// QueryOrError is like Query() but with error handling; e.g. when you build conditions dynamically that may fail.
func (box *Box) QueryOrError(conditions ...Condition) (query *Query, err error) {
	builder := newQueryBuilder(box.ObjectBox, box.entity.id)

	defer func() {
		err2 := builder.Close()
		if err == nil && err2 != nil {
			err = err2
			query = nil
		}
	}()

	if err = builder.applyConditions(conditions); err != nil {
		return nil, err
	}

	query, err = builder.Build(box)

	return // NOTE result might be overwritten by the deferred "closer" function
}

func (box *Box) idForPut(idCandidate uint64) (id uint64, err error) {
	id = uint64(C.obx_box_id_for_put(box.cBox, C.obx_id(idCandidate)))

	if id == 0 { // Perf paranoia: use additional LockOSThread() only if we actually run into an error
		// for native calls/createError()
		runtime.LockOSThread()

		id = uint64(C.obx_box_id_for_put(box.cBox, C.obx_id(idCandidate)))
		if id == 0 {
			err = createError()
		}

		runtime.UnlockOSThread()
	}
	return
}

func (box *Box) idsForPut(count int) (firstId uint64, err error) {
	if count == 0 {
		return 0, nil
	}

	var cFirstID C.obx_id
	if err := cCall(func() C.obx_err {
		return C.obx_box_ids_for_put(box.cBox, C.uint64_t(count), &cFirstID)

	}); err != nil {
		return 0, err
	}

	return uint64(cFirstID), nil
}

func (box *Box) put(object interface{}, alreadyInTx bool, putMode C.OBXPutMode) (id uint64, err error) {
	idFromObject, err := box.entity.binding.GetId(object)
	if err != nil {
		return 0, err
	}

	if putMode == cPutModeUpdate {
		id = idFromObject
		if idFromObject == 0 {
			return 0, errors.New("cannot update an object with ID 0 - if it's a new object use Put or Insert instead")
		}
	} else {
		id, err = box.idForPut(idFromObject)
		if err != nil {
			return 0, err
		}
	}

	// for entities with relations, execute all Put/PutRelated inside a single transaction
	if box.entity.hasRelations && !alreadyInTx {
		err = box.ObjectBox.RunInWriteTx(func() error {
			return box.putOne(id, object, putMode)
		})
	} else {
		err = box.putOne(id, object, putMode)
	}

	if err != nil {
		return 0, err
	}

	// update the id on the object
	if idFromObject != id {
		box.entity.binding.SetId(object, id)
	}

	return id, nil
}

func (box *Box) putOne(id uint64, object interface{}, putMode C.OBXPutMode) error {
	if box.entity.hasRelations { // In that case, the caller already ensured to be inside a TX
		if err := box.entity.binding.PutRelated(box.ObjectBox, object, id); err != nil {
			return err
		}
	}

	return box.withObjectBytes(object, id, func(bytes []byte) error {
		return cCall(func() C.obx_err {
			return C.obx_box_put(box.cBox, C.obx_id(id), unsafe.Pointer(&bytes[0]), C.size_t(len(bytes)), putMode)
		})
	})
}

func (box *Box) withObjectBytes(object interface{}, id uint64, fn func([]byte) error) error {
	var fbb = fbbPool.Get().(*flatbuffers.Builder)

	err := box.entity.binding.Flatten(object, fbb, id)

	if err == nil {
		fbb.Finish(fbb.EndObject())
		err = fn(fbb.FinishedBytes())
	}

	// put the fbb back to the pool for the others to use if it's reasonably small; don't use defer, it's slower
	if cap(fbb.Bytes) < 1024*1024 {
		fbb.Reset()
		fbbPool.Put(fbb)
	}

	return err
}

// PutAsync asynchronously inserts/updates a single object.
// Deprecated: use box.Async().Put() instead
func (box *Box) PutAsync(object interface{}) (id uint64, err error) {
	return box.async.Put(object)
}

// Put synchronously inserts/updates a single object.
// In case the ID is not specified, it would be assigned automatically (auto-increment).
// When inserting, the ID property on the passed object will be assigned the new ID as well.
func (box *Box) Put(object interface{}) (id uint64, err error) {
	return box.put(object, false, cPutModePut)
}

// Insert synchronously inserts a single object.
// As opposed to Put, Insert will fail if an object with the same ID already exists.
// In case the ID is not specified, it would be assigned automatically (auto-increment).
// When inserting, the ID property on the passed object will be assigned the new ID as well.
func (box *Box) Insert(object interface{}) (id uint64, err error) {
	return box.put(object, false, cPutModeInsert)
}

// Update synchronously updates a single object.
// As opposed to Put, Update will fail if an object with the same ID is not found in the database.
func (box *Box) Update(object interface{}) error {
	_, err := box.put(object, false, cPutModeUpdate)
	return err
}

// PutMany inserts multiple objects in a single transaction.
// The given argument must be a slice of the object type this Box represents (pointers to objects).
// In case IDs are not set on the objects, they would be assigned automatically (auto-increment).
//
// Returns: IDs of the put objects (in the same order).
//
// Note: In case an error occurs during the transaction, some of the objects may already have the ID assigned
// even though the transaction has been rolled back and the objects are not stored under those IDs.
//
// Note: The slice may be empty or even nil; in both cases, an empty IDs slice and no error is returned.
func (box *Box) PutMany(objects interface{}) (ids []uint64, err error) {
	var slice = reflect.ValueOf(objects)
	var count = slice.Len()

	// a little optimization for the edge case
	if count == 0 {
		return []uint64{}, nil
	}

	// prepare the result, filled in bellow
	ids = make([]uint64, count)

	// Execute everything in a single single transaction - for performance and consistency.
	// This is necessary even if count < chunkSize because of relations (PutRelated)
	err = box.ObjectBox.RunInWriteTx(func() error {
		if supportsBytesArray {
			// Process the data in chunks so that we don't consume too much memory.
			const chunkSize = 10000 // 10k is the limit currently enforced by obx_box_ids_for_put, maybe make configurable

			var chunks = count / chunkSize
			if count%chunkSize != 0 {
				chunks = chunks + 1
			}

			for c := 0; c < chunks; c++ {
				var start = c * chunkSize
				var end = start + chunkSize
				if end > count {
					end = count
				}

				if err := box.putManyObjects(slice, ids, start, end); err != nil {
					return err
				}
			}
		} else {
			for i := 0; i < count; i++ {
				id, err := box.put(slice.Index(i).Interface(), true, cPutModePut)
				if err != nil {
					return err
				}
				ids[i] = id
			}
		}

		return nil
	})

	if err != nil {
		ids = nil
	}

	return ids, err
}

// putManyObjects inserts a subset of objects, setting their IDs as an outArgument.
// Requires to be called inside a write transaction, i.e. from the ObjectBox.RunInWriteTx() callback.
// The caller of this method (PutMany) already sliced up the data into chunks to mitigate memory consumption.
func (box *Box) putManyObjects(objects reflect.Value, outIds []uint64, start, end int) error {
	var binding = box.entity.binding
	var count = end - start

	// indexes of new objects (zero IDs) in the `outIds` slice
	var indexesNewObjects = make([]int, 0)

	// by default we go with the most efficient way, see the override below
	var putMode = cPutModePutIdGuaranteedToBeNew

	// find out outIds of all the objects & whether they're new objects or updates
	for i := 0; i < count; i++ {
		var index = start + i
		var object = objects.Index(index).Interface()
		if id, err := binding.GetId(object); err != nil {
			return err
		} else if id > 0 {
			outIds[index] = id
			putMode = cPutModePut
		} else {
			indexesNewObjects = append(indexesNewObjects, index)
		}
	}

	// if there are any new objects, reserve IDs for them
	firstNewId, err := box.idsForPut(len(indexesNewObjects))
	if err != nil {
		return err
	}
	for i := 0; i < len(indexesNewObjects); i++ {
		outIds[indexesNewObjects[i]] = firstNewId + uint64(i)
	}

	// flatten all the objects
	var objectsBytes = make([][]byte, count)
	for i := 0; i < count; i++ {
		var key = start + i
		var object = objects.Index(key).Interface()

		// put related entities for the single object
		if box.entity.hasRelations {
			if err := binding.PutRelated(box.ObjectBox, object, outIds[key]); err != nil {
				return err
			}
		}

		// flatten each object to bytes, already with the new ID (if it's an insert)
		if err := box.withObjectBytes(object, outIds[key], func(bytes []byte) error {
			objectsBytes[i] = make([]byte, len(bytes))
			copy(objectsBytes[i], bytes)
			return nil
		}); err != nil {
			return err
		}
	}

	// create a C representation of the objects array
	bytesArray, err := goBytesArrayToC(objectsBytes)
	if err != nil {
		return err
	}
	defer bytesArray.free()

	// only IDs of objects processed in this batch
	idsArray := goUint64ArrayToCObxId(outIds[start:end])

	if err := cCall(func() C.obx_err {
		return C.obx_box_put_many(box.cBox, bytesArray.cBytesArray, idsArray, C.OBXPutMode(putMode))
	}); err != nil {
		return err
	}

	// set IDs on the new objects
	for _, index := range indexesNewObjects {
		binding.SetId(objects.Index(index).Interface(), outIds[index])
	}

	return nil
}

// Remove deletes a single object
func (box *Box) Remove(object interface{}) error {
	id, err := box.entity.binding.GetId(object)
	if err != nil {
		return err
	}

	return box.RemoveId(id)
}

// RemoveId deletes a single object
func (box *Box) RemoveId(id uint64) error {
	return cCall(func() C.obx_err {
		return C.obx_box_remove(box.cBox, C.obx_id(id))
	})
}

// RemoveIds deletes multiple objects at once.
// Returns the number of deleted object or error on failure.
// Note that this method will not fail if an object is not found (e.g. already removed).
// In case you need to strictly check whether all of the objects exist before removing them,
// you can execute multiple box.Contains() and box.Remove() inside a single write transaction.
func (box *Box) RemoveIds(ids ...uint64) (uint64, error) {
	cIds, err := goIdsArrayToC(ids)
	if err != nil {
		return 0, err
	}

	var cResult C.uint64_t
	err = cCall(func() C.obx_err {
		return C.obx_box_remove_many(box.cBox, cIds.cArray, &cResult)
	})
	return uint64(cResult), err
}

// RemoveAll removes all stored objects.
// This is much faster than removing objects one by one in a loop.
func (box *Box) RemoveAll() error {
	return cCall(func() C.obx_err {
		return C.obx_box_remove_all(box.cBox, nil)
	})
}

// Count returns a number of objects stored
func (box *Box) Count() (uint64, error) {
	return box.CountMax(0)
}

// CountMax returns a number of objects stored (up to a given maximum)
// passing limit=0 is the same as calling Count() - counts all objects without a limit
func (box *Box) CountMax(limit uint64) (uint64, error) {
	var cResult C.uint64_t
	if err := cCall(func() C.obx_err { return C.obx_box_count(box.cBox, C.uint64_t(limit), &cResult) }); err != nil {
		return 0, err
	}
	return uint64(cResult), nil
}

// IsEmpty checks whether the box contains any objects
func (box *Box) IsEmpty() (bool, error) {
	var cResult C.bool
	if err := cCall(func() C.obx_err { return C.obx_box_is_empty(box.cBox, &cResult) }); err != nil {
		return false, err
	}
	return bool(cResult), nil
}

// Get reads a single object.
//
// Returns an interface that should be cast to the appropriate type.
// Returns nil in case the object with the given ID doesn't exist.
// The cast is done automatically when using the generated BoxFor* code.
func (box *Box) Get(id uint64) (object interface{}, err error) {
	// we need a read-transaction to keep the data in dataPtr untouched (by concurrent write) until we can read it
	// as well as making sure the relations read in binding.Load represent a consistent state
	err = box.ObjectBox.RunInReadTx(func() error {
		var data *C.void
		var dataSize C.size_t
		var dataPtr = unsafe.Pointer(data)

		var rc = C.obx_box_get(box.cBox, C.obx_id(id), &dataPtr, &dataSize)
		if rc == 0 {
			var bytes []byte
			cVoidPtrToByteSlice(dataPtr, int(dataSize), &bytes)
			object, err = box.entity.binding.Load(box.ObjectBox, bytes)
			return err
		} else if rc == C.OBX_NOT_FOUND {
			object = nil
			return nil
		} else {
			object = nil
			// NOTE: no need for manual runtime.LockOSThread() because we're inside a read transaction
			return createError()
		}

	})

	return object, err
}

// GetMany reads multiple objects at once.
//
// Returns a slice of objects that should be cast to the appropriate type.
// The cast is done automatically when using the generated BoxFor* code.
// If any of the objects doesn't exist, its position in the return slice
//  is nil or an empty object (depends on the binding)
func (box *Box) GetMany(ids ...uint64) (slice interface{}, err error) {
	const existingOnly = false
	if cIds, err := goIdsArrayToC(ids); err != nil {
		return nil, err
	} else if supportsBytesArray {
		return box.readManyObjects(existingOnly, func() *C.OBX_bytes_array { return C.obx_box_get_many(box.cBox, cIds.cArray) })
	} else {
		var cFn = func(visitorArg unsafe.Pointer) C.obx_err {
			return C.obx_box_visit_many(box.cBox, cIds.cArray, dataVisitor, visitorArg)
		}
		return box.readUsingVisitor(existingOnly, cFn)
	}
}

// GetManyExisting reads multiple objects at once, skipping those that do not exist.
//
// Returns a slice of objects that should be cast to the appropriate type.
// The cast is done automatically when using the generated BoxFor* code.
func (box *Box) GetManyExisting(ids ...uint64) (slice interface{}, err error) {
	const existingOnly = true
	if cIds, err := goIdsArrayToC(ids); err != nil {
		return nil, err
	} else if supportsBytesArray {
		return box.readManyObjects(existingOnly, func() *C.OBX_bytes_array { return C.obx_box_get_many(box.cBox, cIds.cArray) })
	} else {
		var cFn = func(visitorArg unsafe.Pointer) C.obx_err {
			return C.obx_box_visit_many(box.cBox, cIds.cArray, dataVisitor, visitorArg)
		}
		return box.readUsingVisitor(existingOnly, cFn)
	}
}

// GetAll reads all stored objects.
//
// Returns a slice of objects that should be cast to the appropriate type.
// The cast is done automatically when using the generated BoxFor* code.
func (box *Box) GetAll() (slice interface{}, err error) {
	const existingOnly = true
	if supportsBytesArray {
<<<<<<< HEAD
		return box.readManyObjects(func() *C.OBX_bytes_array { return C.obx_box_get_all(box.cBox) })
	}

	var cFn = func(visitorArg unsafe.Pointer) C.obx_err {
		return C.obx_box_visit_all(box.cBox, dataVisitor, visitorArg)
=======
		return box.readManyObjects(existingOnly, func() *C.OBX_bytes_array { return C.obx_box_get_all(box.cBox) })

	} else {
		var cFn = func(visitorArg unsafe.Pointer) C.obx_err {
			return C.obx_box_visit_all(box.cBox, dataVisitor, visitorArg)
		}
		return box.readUsingVisitor(existingOnly, cFn)
>>>>>>> 7cb3f728
	}
	return box.readUsingVisitor(cFn)
}

func (box *Box) readManyObjects(existingOnly bool, cFn func() *C.OBX_bytes_array) (slice interface{}, err error) {
	// we need a read-transaction to keep the data in dataPtr untouched (by concurrent write) until we can read it
	// as well as making sure the relations read in binding.Load represent a consistent state
	err = box.ObjectBox.RunInReadTx(func() error {
		bytesArray, err := cGetBytesArray(cFn)
		if err != nil {
			return err
		}

		var binding = box.entity.binding
		slice = binding.MakeSlice(len(bytesArray))
		for _, bytesData := range bytesArray {
<<<<<<< HEAD
			object, err := binding.Load(box.ObjectBox, bytesData)
			if err != nil {
=======
			if bytesData == nil {
				// may be nil if an object on this index was not found (can happen with GetMany)
				if !existingOnly {
					slice = binding.AppendToSlice(slice, nil)
				}
				continue
			}

			if object, err := binding.Load(box.ObjectBox, bytesData); err != nil {
>>>>>>> 7cb3f728
				return err
			}
			slice = binding.AppendToSlice(slice, object)
		}
		return nil
	})

	if err != nil {
		slice = nil
	}

	return slice, err
}

// this is a utility function to fetch objects using an obx_data_visitor
func (box *Box) readUsingVisitor(existingOnly bool, cFn func(visitorArg unsafe.Pointer) C.obx_err) (slice interface{}, err error) {
	var binding = box.entity.binding
<<<<<<< HEAD
	var visitor uint32
	visitor, err = dataVisitorRegister(func(bytes []byte) bool {
		object, err2 := binding.Load(box.ObjectBox, bytes)
		if err2 != nil {
=======
	var visitorId uint32
	visitorId, err = dataVisitorRegister(func(bytes []byte) bool {
		// may be nil if an object on this index was not found (can happen with GetMany)
		if bytes == nil {
			if !existingOnly {
				slice = binding.AppendToSlice(slice, nil)
			}
			return true
		}

		if object, err2 := binding.Load(box.ObjectBox, bytes); err2 != nil {
>>>>>>> 7cb3f728
			err = err2
			return false
		}
		slice = binding.AppendToSlice(slice, object)
		return true
	})
	if err != nil {
		return nil, err
	}
	defer dataVisitorUnregister(visitor)

	slice = binding.MakeSlice(defaultSliceCapacity)

	// we need a read-transaction to keep the data in dataPtr untouched (by concurrent write) until we can read it
	// as well as making sure the relations read in binding.Load represent a consistent state
	// use another `error` variable as `err` may be set by the visitor callback above
	var err2 = box.ObjectBox.RunInReadTx(func() error {
		return cCall(func() C.obx_err { return cFn(unsafe.Pointer(&visitor)) })
	})

	if err2 != nil {
		return nil, err2
	} else if err != nil {
		return nil, err
	} else {
		return slice, nil
	}
}

// Contains checks whether an object with the given ID is stored.
func (box *Box) Contains(id uint64) (bool, error) {
	var cResult C.bool
	if err := cCall(func() C.obx_err { return C.obx_box_contains(box.cBox, C.obx_id(id), &cResult) }); err != nil {
		return false, err
	}
	return bool(cResult), nil
}

// ContainsIds checks whether all of the given objects are stored in DB.
func (box *Box) ContainsIds(ids ...uint64) (bool, error) {
	cIds, err := goIdsArrayToC(ids)
	if err != nil {
		return false, err
	}

	var cResult C.bool
	err = cCall(func() C.obx_err {
		return C.obx_box_contains_many(box.cBox, cIds.cArray, &cResult)
	})
	return bool(cResult), err
}

// RelationIds returns IDs of all target objects related to the given source object ID
func (box *Box) RelationIds(relation *RelationToMany, sourceId uint64) ([]uint64, error) {
	targetBox, err := box.ObjectBox.box(relation.Target.Id)
	if err != nil {
		return nil, err
	}
	return cGetIds(func() *C.OBX_id_array {
		return C.obx_box_rel_get_ids(targetBox.cBox, C.obx_schema_id(relation.Id), C.obx_id(sourceId))
	})
}

// RelationReplace replaces all targets for a given source in a standalone many-to-many relation
// It also inserts new related objects (with a 0 ID).
func (box *Box) RelationReplace(relation *RelationToMany, sourceId uint64, sourceObject interface{},
	targetObjects interface{}) error {

	// get id from the object, if inserting, it would be 0 even if the argument id is already non-zero
	// this saves us an unnecessary request to RelationIds for new objects (there can't be any relations yet)
	id, err := box.entity.binding.GetId(sourceObject)
	if err != nil {
		return err
	}

	sliceValue := reflect.ValueOf(targetObjects)

	// If the slice was nil it would be handled as an empty slice and removed all relations.
	// This would cause problems with lazy-loaded relations during update, if GetRelated wasn't called.
	// Therefore, we preemptively prevent such updates and force users to explicitly pass an empty slice instead.
	if sliceValue.IsNil() && id != 0 {
		return fmt.Errorf("given NIL instead of an empty slice of target objects for relation ID %v - "+
			"this is forbidden for updates due to potential code logic problems you may encounter when using "+
			"lazy-loaded relations; pass an empty slice if you really want to remove all related entities", relation.Id)
	}

	count := sliceValue.Len()

	// make a map of related target entity IDs, marking those that were originally related but should be removed
	var idsToRemove = make(map[uint64]bool)

	return box.ObjectBox.RunInWriteTx(func() error {
		if id != 0 {
			oldRelIds, err := box.RelationIds(relation, sourceId)
			if err != nil {
				return err
			}
			for _, rId := range oldRelIds {
				idsToRemove[rId] = true
			}
		}

		if count > 0 {
			var targetBox = box.ObjectBox.InternalBox(relation.Target.Id)

			// walk over the current related objects, mark those that still exist, add the new ones
			for i := 0; i < count; i++ {
				var reflObj = sliceValue.Index(i)
				var rel interface{}
				if reflObj.Kind() == reflect.Ptr {
					rel = reflObj.Interface()
				} else {
					rel = reflObj.Addr().Interface()
				}

				rId, err := targetBox.entity.binding.GetId(rel)
				if err != nil {
					return err
				} else if rId == 0 {
					if rId, err = targetBox.Put(rel); err != nil {
						return err
					}
				}

				if idsToRemove[rId] {
					// old relation that still exists, keep it
					delete(idsToRemove, rId)
				} else {
					// new relation, add it
					if err := box.RelationPut(relation, sourceId, rId); err != nil {
						return err
					}
				}
			}
		}

		// remove those that were not found in the rSlice but were originally related to this entity
		for rId := range idsToRemove {
			if err := box.RelationRemove(relation, sourceId, rId); err != nil {
				return err
			}
		}

		return nil
	})
}

// RelationPut creates a relation between the given source & target objects
func (box *Box) RelationPut(relation *RelationToMany, sourceId, targetId uint64) error {
	return cCall(func() C.obx_err {
		return C.obx_box_rel_put(box.cBox, C.obx_schema_id(relation.Id), C.obx_id(sourceId), C.obx_id(targetId))
	})
}

// RelationRemove removes a relation between the given source & target objects
func (box *Box) RelationRemove(relation *RelationToMany, sourceId, targetId uint64) error {
	return cCall(func() C.obx_err {
		return C.obx_box_rel_remove(box.cBox, C.obx_schema_id(relation.Id), C.obx_id(sourceId), C.obx_id(targetId))
	})
}<|MERGE_RESOLUTION|>--- conflicted
+++ resolved
@@ -534,23 +534,13 @@
 func (box *Box) GetAll() (slice interface{}, err error) {
 	const existingOnly = true
 	if supportsBytesArray {
-<<<<<<< HEAD
-		return box.readManyObjects(func() *C.OBX_bytes_array { return C.obx_box_get_all(box.cBox) })
+		return box.readManyObjects(existingOnly, func() *C.OBX_bytes_array { return C.obx_box_get_all(box.cBox) })
 	}
 
 	var cFn = func(visitorArg unsafe.Pointer) C.obx_err {
 		return C.obx_box_visit_all(box.cBox, dataVisitor, visitorArg)
-=======
-		return box.readManyObjects(existingOnly, func() *C.OBX_bytes_array { return C.obx_box_get_all(box.cBox) })
-
-	} else {
-		var cFn = func(visitorArg unsafe.Pointer) C.obx_err {
-			return C.obx_box_visit_all(box.cBox, dataVisitor, visitorArg)
-		}
+	}
 		return box.readUsingVisitor(existingOnly, cFn)
->>>>>>> 7cb3f728
-	}
-	return box.readUsingVisitor(cFn)
 }
 
 func (box *Box) readManyObjects(existingOnly bool, cFn func() *C.OBX_bytes_array) (slice interface{}, err error) {
@@ -565,10 +555,6 @@
 		var binding = box.entity.binding
 		slice = binding.MakeSlice(len(bytesArray))
 		for _, bytesData := range bytesArray {
-<<<<<<< HEAD
-			object, err := binding.Load(box.ObjectBox, bytesData)
-			if err != nil {
-=======
 			if bytesData == nil {
 				// may be nil if an object on this index was not found (can happen with GetMany)
 				if !existingOnly {
@@ -577,8 +563,8 @@
 				continue
 			}
 
-			if object, err := binding.Load(box.ObjectBox, bytesData); err != nil {
->>>>>>> 7cb3f728
+			object, err := binding.Load(box.ObjectBox, bytesData)
+			if err != nil {
 				return err
 			}
 			slice = binding.AppendToSlice(slice, object)
@@ -596,14 +582,8 @@
 // this is a utility function to fetch objects using an obx_data_visitor
 func (box *Box) readUsingVisitor(existingOnly bool, cFn func(visitorArg unsafe.Pointer) C.obx_err) (slice interface{}, err error) {
 	var binding = box.entity.binding
-<<<<<<< HEAD
 	var visitor uint32
 	visitor, err = dataVisitorRegister(func(bytes []byte) bool {
-		object, err2 := binding.Load(box.ObjectBox, bytes)
-		if err2 != nil {
-=======
-	var visitorId uint32
-	visitorId, err = dataVisitorRegister(func(bytes []byte) bool {
 		// may be nil if an object on this index was not found (can happen with GetMany)
 		if bytes == nil {
 			if !existingOnly {
@@ -612,8 +592,8 @@
 			return true
 		}
 
-		if object, err2 := binding.Load(box.ObjectBox, bytes); err2 != nil {
->>>>>>> 7cb3f728
+		object, err2 := binding.Load(box.ObjectBox, bytes)
+		if err2 != nil {
 			err = err2
 			return false
 		}
