/*
 * Copyright 2019 ObjectBox Ltd. All rights reserved.
 *
 * Licensed under the Apache License, Version 2.0 (the "License");
 * you may not use this file except in compliance with the License.
 * You may obtain a copy of the License at
 *
 *     http://www.apache.org/licenses/LICENSE-2.0
 *
 * Unless required by applicable law or agreed to in writing, software
 * distributed under the License is distributed on an "AS IS" BASIS,
 * WITHOUT WARRANTIES OR CONDITIONS OF ANY KIND, either express or implied.
 * See the License for the specific language governing permissions and
 * limitations under the License.
 */

package objectbox_test

import (
	"errors"
	"testing"

	"github.com/objectbox/objectbox-go/test/assert"
<<<<<<< HEAD

=======
>>>>>>> fd38315c
	"github.com/objectbox/objectbox-go/test/model/iot"
)

func TestTransactionMassiveInsert(t *testing.T) {
	ob := iot.LoadEmptyTestObjectBox()
	defer ob.Close()

	var box = iot.BoxForEvent(ob)

	assert.NoErr(t, box.RemoveAll())

	// TODO increase this after we switch to the c-api box interface,
	//  current implementation still creates transaction for each Put()
	var insert = uint64(10000)

	err := ob.Update(func() error {
		for i := insert; i > 0; i-- {
			_, err := box.Put(&iot.Event{})
			assert.NoErr(t, err)
		}
		return nil
	})

	count, err := box.Count()
	assert.NoErr(t, err)
	assert.Eq(t, insert, count)
}

func TestTransactionRollback(t *testing.T) {
	ob := iot.LoadEmptyTestObjectBox()
	defer ob.Close()

	var box = iot.BoxForEvent(ob)

<<<<<<< HEAD
	// TODO use box with reentrant transactions
	//var insert = uint64(1000000)
	//
	//testObx := objectbox.InternalTestAccessObjectBox{ObjectBox: ob}
	//assert.NoErr(t, testObx.RunInTxn(false, func(tx *objectbox.Transaction) (err error) {
	//	return tx.RunWithCursor(iot.EventBinding.Id, func(cursor *objectbox.Cursor) error {
	//		for i := insert; i > 0; i-- {
	//			_, err := cursor.Put(&iot.Event{})
	//			assert.NoErr(t, err)
	//		}
	//		return nil
	//	})
	//}))
	//
	//count, err := iot.BoxForEvent(ob).Count()
	//assert.NoErr(t, err)
	//
	//assert.Eq(t, insert, count)
=======
	assert.NoErr(t, box.RemoveAll())

	var insert = make([]*iot.Event, 100)
	for i := 0; i < len(insert); i++ {
		insert[i] = &iot.Event{}
	}

	_, err := box.PutAll(insert)
	assert.NoErr(t, err)

	count, err := box.Count()
	assert.NoErr(t, err)
	assert.Eq(t, len(insert), int(count))

	// rolled-back Tx
	var expected = errors.New("expected")
	assert.Eq(t, expected, ob.Update(func() error {
		assert.NoErr(t, box.RemoveAll())
		return expected
	}))

	count, err = box.Count()
	assert.NoErr(t, err)
	assert.Eq(t, len(insert), int(count))

	// successful tx
	assert.NoErr(t, ob.Update(func() error {
		assert.NoErr(t, box.RemoveAll())
		return nil
	}))

	count, err = box.Count()
	assert.NoErr(t, err)
	assert.Eq(t, 0, int(count))

>>>>>>> fd38315c
}<|MERGE_RESOLUTION|>--- conflicted
+++ resolved
@@ -21,10 +21,6 @@
 	"testing"
 
 	"github.com/objectbox/objectbox-go/test/assert"
-<<<<<<< HEAD
-
-=======
->>>>>>> fd38315c
 	"github.com/objectbox/objectbox-go/test/model/iot"
 )
 
@@ -59,26 +55,6 @@
 
 	var box = iot.BoxForEvent(ob)
 
-<<<<<<< HEAD
-	// TODO use box with reentrant transactions
-	//var insert = uint64(1000000)
-	//
-	//testObx := objectbox.InternalTestAccessObjectBox{ObjectBox: ob}
-	//assert.NoErr(t, testObx.RunInTxn(false, func(tx *objectbox.Transaction) (err error) {
-	//	return tx.RunWithCursor(iot.EventBinding.Id, func(cursor *objectbox.Cursor) error {
-	//		for i := insert; i > 0; i-- {
-	//			_, err := cursor.Put(&iot.Event{})
-	//			assert.NoErr(t, err)
-	//		}
-	//		return nil
-	//	})
-	//}))
-	//
-	//count, err := iot.BoxForEvent(ob).Count()
-	//assert.NoErr(t, err)
-	//
-	//assert.Eq(t, insert, count)
-=======
 	assert.NoErr(t, box.RemoveAll())
 
 	var insert = make([]*iot.Event, 100)
@@ -114,5 +90,4 @@
 	assert.NoErr(t, err)
 	assert.Eq(t, 0, int(count))
 
->>>>>>> fd38315c
 }