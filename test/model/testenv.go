/*
 * Copyright 2018 ObjectBox Ltd. All rights reserved.
 *
 * Licensed under the Apache License, Version 2.0 (the "License");
 * you may not use this file except in compliance with the License.
 * You may obtain a copy of the License at
 *
 *     http://www.apache.org/licenses/LICENSE-2.0
 *
 * Unless required by applicable law or agreed to in writing, software
 * distributed under the License is distributed on an "AS IS" BASIS,
 * WITHOUT WARRANTIES OR CONDITIONS OF ANY KIND, either express or implied.
 * See the License for the specific language governing permissions and
 * limitations under the License.
 */

package model

import (
	"fmt"
	"os"
	"path/filepath"
	"strings"
	"testing"

	"github.com/objectbox/objectbox-go/test/assert"

	"github.com/objectbox/objectbox-go/objectbox"
)

type TestEnv struct {
	ObjectBox *objectbox.ObjectBox
	Box       *EntityBox

	t       *testing.T
	dbName  string
	options TestEnvOptions
}

type TestEnvOptions struct {
	PopulateRelations bool
}

func removeDb(name string) {
	os.Remove(filepath.Join(name, "data.mdb"))
	os.Remove(filepath.Join(name, "lock.mdb"))
}

func NewTestEnv(t *testing.T) *TestEnv {
	var dbName = "testdata"

	removeDb(dbName)

	ob, err := objectbox.NewBuilder().Directory(dbName).Model(ObjectBoxModel()).Build()
	if err != nil {
		t.Fatal(err)
	}
	return &TestEnv{
		ObjectBox: ob,
		Box:       BoxForEntity(ob),
		dbName:    dbName,
		t:         t,
	}
}

func (env *TestEnv) Close() {
	env.ObjectBox.Close()
	removeDb(env.dbName)
}

func (env *TestEnv) SetOptions(options TestEnvOptions) *TestEnv {
	env.options = options
	return env
}

func (env *TestEnv) Populate(count uint) {
	// the first one is always the special Entity47
	env.PutEntity(entity47(1, &env.options))

	// additionally an entity with upper case String
	var e = entity47(1, &env.options)
	e.String = strings.ToUpper(e.String)
	env.PutEntity(e)

	var toInsert = count - 2

	// insert some data - different values but dependable
	var limit = float64(4294967295) // uint max so that when we multiply with 42, we get some large int64 values
	var step = limit / float64(toInsert) * 2
	var entities = make([]*Entity, toInsert)
	var i = uint(0)
	for coef := -limit; i < toInsert; coef += step {
<<<<<<< HEAD
		entities[i] = entity47(int(coef), &env.options)
=======
		entities[i] = entity47(int64(coef))
>>>>>>> 3cb75a1b
		i++
	}

	_, err := env.Box.PutAll(entities)
	assert.NoErr(env.t, err)

	c, err := env.Box.Count()
	assert.NoErr(env.t, err)
	assert.Eq(env.t, uint64(count), c)
}

func (env *TestEnv) PutEntity(entity *Entity) uint64 {
	id, err := env.Box.Put(entity)
	assert.NoErr(env.t, err)

	return id
}

// create a test entity ("47" because int fields are multiples of 47)
func Entity47() *Entity {
	return entity47(1, nil)
}

// create a test entity ("47" because int fields are multiples of 47)
<<<<<<< HEAD
func entity47(coef int, options *TestEnvOptions) *Entity {
=======
func entity47(coef int64) *Entity {
>>>>>>> 3cb75a1b
	// NOTE, it doesn't really matter that we overflow the smaller types
	var Bool = coef%2 == 1

	var String string
	if Bool {
		String = fmt.Sprintf("Val-%d", coef)
	} else {
		String = fmt.Sprintf("val-%d", coef)
	}

<<<<<<< HEAD
	var object = &Entity{
		Int:          47 * coef,
=======
	return &Entity{
		Int:          int(int32(47 * coef)),
>>>>>>> 3cb75a1b
		Int8:         47 * int8(coef),
		Int16:        47 * int16(coef),
		Int32:        47 * int32(coef),
		Int64:        47 * int64(coef),
		Uint:         uint(uint32(47 * coef)),
		Uint8:        47 * uint8(coef),
		Uint16:       47 * uint16(coef),
		Uint32:       47 * uint32(coef),
		Uint64:       47 * uint64(coef),
		Bool:         Bool,
		String:       String,
		StringVector: []string{fmt.Sprintf("first-%d", coef), fmt.Sprintf("second-%d", coef), ""},
		Byte:         47 * byte(coef),
		ByteVector:   []byte{1 * byte(coef), 2 * byte(coef), 3 * byte(coef), 5 * byte(coef), 8 * byte(coef)},
		Rune:         47 * rune(coef),
		Float32:      47.74 * float32(coef),
		Float64:      47.74 * float64(coef),
		Date:         timeInt64ToEntityProperty(47 * int64(coef)),
	}

	if options != nil && options.PopulateRelations {
		object.Related = TestEntityRelated{Name: "rel-" + String}
		object.RelatedPtr = &TestEntityRelated{Name: "relPtr-" + String}
		object.RelatedSlice = []EntityByValue{{}}
		object.RelatedPtrSlice = []*TestEntityRelated{{}}
	} else {
		object.RelatedSlice = []EntityByValue{}
		object.RelatedPtrSlice = []*TestEntityRelated{}
	}

	return object
}<|MERGE_RESOLUTION|>--- conflicted
+++ resolved
@@ -90,11 +90,7 @@
 	var entities = make([]*Entity, toInsert)
 	var i = uint(0)
 	for coef := -limit; i < toInsert; coef += step {
-<<<<<<< HEAD
-		entities[i] = entity47(int(coef), &env.options)
-=======
-		entities[i] = entity47(int64(coef))
->>>>>>> 3cb75a1b
+		entities[i] = entity47(int64(coef), &env.options)
 		i++
 	}
 
@@ -119,11 +115,7 @@
 }
 
 // create a test entity ("47" because int fields are multiples of 47)
-<<<<<<< HEAD
-func entity47(coef int, options *TestEnvOptions) *Entity {
-=======
-func entity47(coef int64) *Entity {
->>>>>>> 3cb75a1b
+func entity47(coef int64, options *TestEnvOptions) *Entity {
 	// NOTE, it doesn't really matter that we overflow the smaller types
 	var Bool = coef%2 == 1
 
@@ -134,13 +126,8 @@
 		String = fmt.Sprintf("val-%d", coef)
 	}
 
-<<<<<<< HEAD
 	var object = &Entity{
-		Int:          47 * coef,
-=======
-	return &Entity{
 		Int:          int(int32(47 * coef)),
->>>>>>> 3cb75a1b
 		Int8:         47 * int8(coef),
 		Int16:        47 * int16(coef),
 		Int32:        47 * int32(coef),
