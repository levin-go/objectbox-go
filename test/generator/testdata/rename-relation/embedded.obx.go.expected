// Code generated by ObjectBox; DO NOT EDIT.
// Learn more about defining entities and generating this file - visit https://golang.objectbox.io/entity-annotations

package object

import (
	"errors"
	"github.com/google/flatbuffers/go"
	"github.com/objectbox/objectbox-go/objectbox"
	"github.com/objectbox/objectbox-go/objectbox/fbutils"
)

type taskRelEmbedded_EntityInfo struct {
	objectbox.Entity
	Uid uint64
}

var TaskRelEmbeddedBinding = taskRelEmbedded_EntityInfo{
	Entity: objectbox.Entity{
		Id: 4,
	},
	Uid: 7837839688282259259,
}

// TaskRelEmbedded_ contains type-based Property helpers to facilitate some common operations such as Queries.
var TaskRelEmbedded_ = struct {
	Id        *objectbox.PropertyUint64
	Group     *objectbox.RelationToOne
	GroupsNew *objectbox.RelationToMany
}{
	Id: &objectbox.PropertyUint64{
		BaseProperty: &objectbox.BaseProperty{
			Id:     1,
			Entity: &TaskRelEmbeddedBinding.Entity,
		},
	},
	Group: &objectbox.RelationToOne{
		Property: &objectbox.BaseProperty{
			Id:     2,
			Entity: &TaskRelEmbeddedBinding.Entity,
		},
		Target: &GroupBinding.Entity,
	},
	GroupsNew: &objectbox.RelationToMany{
		Id:     3,
		Source: &TaskRelEmbeddedBinding.Entity,
		Target: &GroupBinding.Entity,
	},
}

// GeneratorVersion is called by ObjectBox to verify the compatibility of the generator used to generate this code
func (taskRelEmbedded_EntityInfo) GeneratorVersion() int {
	return 4
}

// AddToModel is called by ObjectBox during model build
func (taskRelEmbedded_EntityInfo) AddToModel(model *objectbox.Model) {
	model.Entity("TaskRelEmbedded", 4, 7837839688282259259)
	model.Property("Id", 6, 1, 2518412263346885298)
	model.PropertyFlags(1)
	model.Property("Group", 11, 2, 5617773211005988520)
	model.PropertyFlags(8712)
	model.PropertyRelation("Group", 4, 2339563716805116249)
	model.EntityLastPropertyId(2, 5617773211005988520)
	model.Relation(3, 6392442863481646880, GroupBinding.Id, GroupBinding.Uid)
}

// GetId is called by ObjectBox during Put operations to check for existing ID on an object
func (taskRelEmbedded_EntityInfo) GetId(object interface{}) (uint64, error) {
	return object.(*TaskRelEmbedded).Id, nil
}

// SetId is called by ObjectBox during Put to update an ID on an object that has just been inserted
func (taskRelEmbedded_EntityInfo) SetId(object interface{}, id uint64) error {
	object.(*TaskRelEmbedded).Id = id
	return nil
}

// PutRelated is called by ObjectBox to put related entities before the object itself is flattened and put
func (taskRelEmbedded_EntityInfo) PutRelated(ob *objectbox.ObjectBox, object interface{}, id uint64) error {
	if rel := object.(*TaskRelEmbedded).WithGroup.Group; rel != nil {
		if rId, err := GroupBinding.GetId(rel); err != nil {
			return err
		} else if rId == 0 {
			// NOTE Put/PutAsync() has a side-effect of setting the rel.ID
			if _, err := BoxForGroup(ob).Put(rel); err != nil {
				return err
			}
		}
	}
	if err := BoxForTaskRelEmbedded(ob).RelationReplace(TaskRelEmbedded_.GroupsNew, id, object, object.(*TaskRelEmbedded).WithGroup.GroupsNew); err != nil {
		return err
	}

	return nil
}

// Flatten is called by ObjectBox to transform an object to a FlatBuffer
func (taskRelEmbedded_EntityInfo) Flatten(object interface{}, fbb *flatbuffers.Builder, id uint64) error {
	obj := object.(*TaskRelEmbedded)

	var rIdGroup uint64
	if rel := obj.WithGroup.Group; rel != nil {
		if rId, err := GroupBinding.GetId(rel); err != nil {
			return err
		} else {
			rIdGroup = rId
		}
	}

	// build the FlatBuffers object
	fbb.StartObject(2)
	fbutils.SetUint64Slot(fbb, 0, id)
	if obj.WithGroup.Group != nil {
		fbutils.SetUint64Slot(fbb, 1, rIdGroup)
	}
	return nil
}

// Load is called by ObjectBox to load an object from a FlatBuffer
func (taskRelEmbedded_EntityInfo) Load(ob *objectbox.ObjectBox, bytes []byte) (interface{}, error) {
	if len(bytes) == 0 { // sanity check, should "never" happen
		return nil, errors.New("can't deserialize an object of type 'TaskRelEmbedded' - no data received")
	}

	var table = &flatbuffers.Table{
		Bytes: bytes,
		Pos:   flatbuffers.GetUOffsetT(bytes),
	}

	var propId = table.GetUint64Slot(4, 0)

	var relGroup *Group
	if rId := fbutils.GetUint64PtrSlot(table, 6); rId != nil && *rId > 0 {
		if rObject, err := BoxForGroup(ob).Get(*rId); err != nil {
			return nil, err
		} else {
			relGroup = rObject
		}
	}

	var relGroupsNew []*Group
<<<<<<< HEAD
	if rIds, err := BoxForTaskRelEmbedded(ob).RelationIds(TaskRelEmbedded_.GroupsNew, id); err != nil {
=======
	if rIds, err := BoxForTaskRelEmbedded(ob).RelationIds(TaskRelEmbedded_.WithGroup.GroupsNew, propId); err != nil {
>>>>>>> c05091dd
		return nil, err
	} else if rSlice, err := BoxForGroup(ob).GetManyExisting(rIds...); err != nil {
		return nil, err
	} else {
		relGroupsNew = rSlice
	}

	return &TaskRelEmbedded{
		Id: propId,
		WithGroup: WithGroup{
			Group:     relGroup,
			GroupsNew: relGroupsNew,
		},
	}, nil
}

// MakeSlice is called by ObjectBox to construct a new slice to hold the read objects
func (taskRelEmbedded_EntityInfo) MakeSlice(capacity int) interface{} {
	return make([]*TaskRelEmbedded, 0, capacity)
}

// AppendToSlice is called by ObjectBox to fill the slice of the read objects
func (taskRelEmbedded_EntityInfo) AppendToSlice(slice interface{}, object interface{}) interface{} {
	if object == nil {
		return append(slice.([]*TaskRelEmbedded), nil)
	}
	return append(slice.([]*TaskRelEmbedded), object.(*TaskRelEmbedded))
}

// Box provides CRUD access to TaskRelEmbedded objects
type TaskRelEmbeddedBox struct {
	*objectbox.Box
}

// BoxForTaskRelEmbedded opens a box of TaskRelEmbedded objects
func BoxForTaskRelEmbedded(ob *objectbox.ObjectBox) *TaskRelEmbeddedBox {
	return &TaskRelEmbeddedBox{
		Box: ob.InternalBox(4),
	}
}

// Put synchronously inserts/updates a single object.
// In case the Id is not specified, it would be assigned automatically (auto-increment).
// When inserting, the TaskRelEmbedded.Id property on the passed object will be assigned the new ID as well.
func (box *TaskRelEmbeddedBox) Put(object *TaskRelEmbedded) (uint64, error) {
	return box.Box.Put(object)
}

// Insert synchronously inserts a single object. As opposed to Put, Insert will fail if given an ID that already exists.
// In case the Id is not specified, it would be assigned automatically (auto-increment).
// When inserting, the TaskRelEmbedded.Id property on the passed object will be assigned the new ID as well.
func (box *TaskRelEmbeddedBox) Insert(object *TaskRelEmbedded) (uint64, error) {
	return box.Box.Insert(object)
}

// Update synchronously updates a single object.
// As opposed to Put, Update will fail if an object with the same ID is not found in the database.
func (box *TaskRelEmbeddedBox) Update(object *TaskRelEmbedded) error {
	return box.Box.Update(object)
}

// PutAsync asynchronously inserts/updates a single object.
// Deprecated: use box.Async().Put() instead
func (box *TaskRelEmbeddedBox) PutAsync(object *TaskRelEmbedded) (uint64, error) {
	return box.Box.PutAsync(object)
}

// PutMany inserts multiple objects in single transaction.
// In case Ids are not set on the objects, they would be assigned automatically (auto-increment).
//
// Returns: IDs of the put objects (in the same order).
// When inserting, the TaskRelEmbedded.Id property on the objects in the slice will be assigned the new IDs as well.
//
// Note: In case an error occurs during the transaction, some of the objects may already have the TaskRelEmbedded.Id assigned
// even though the transaction has been rolled back and the objects are not stored under those IDs.
//
// Note: The slice may be empty or even nil; in both cases, an empty IDs slice and no error is returned.
func (box *TaskRelEmbeddedBox) PutMany(objects []*TaskRelEmbedded) ([]uint64, error) {
	return box.Box.PutMany(objects)
}

// Get reads a single object.
//
// Returns nil (and no error) in case the object with the given ID doesn't exist.
func (box *TaskRelEmbeddedBox) Get(id uint64) (*TaskRelEmbedded, error) {
	object, err := box.Box.Get(id)
	if err != nil {
		return nil, err
	} else if object == nil {
		return nil, nil
	}
	return object.(*TaskRelEmbedded), nil
}

// GetMany reads multiple objects at once.
// If any of the objects doesn't exist, its position in the return slice is nil
func (box *TaskRelEmbeddedBox) GetMany(ids ...uint64) ([]*TaskRelEmbedded, error) {
	objects, err := box.Box.GetMany(ids...)
	if err != nil {
		return nil, err
	}
	return objects.([]*TaskRelEmbedded), nil
}

// GetManyExisting reads multiple objects at once, skipping those that do not exist.
func (box *TaskRelEmbeddedBox) GetManyExisting(ids ...uint64) ([]*TaskRelEmbedded, error) {
	objects, err := box.Box.GetManyExisting(ids...)
	if err != nil {
		return nil, err
	}
	return objects.([]*TaskRelEmbedded), nil
}

// GetAll reads all stored objects
func (box *TaskRelEmbeddedBox) GetAll() ([]*TaskRelEmbedded, error) {
	objects, err := box.Box.GetAll()
	if err != nil {
		return nil, err
	}
	return objects.([]*TaskRelEmbedded), nil
}

// Remove deletes a single object
func (box *TaskRelEmbeddedBox) Remove(object *TaskRelEmbedded) error {
	return box.Box.Remove(object)
}

// RemoveMany deletes multiple objects at once.
// Returns the number of deleted object or error on failure.
// Note that this method will not fail if an object is not found (e.g. already removed).
// In case you need to strictly check whether all of the objects exist before removing them,
// you can execute multiple box.Contains() and box.Remove() inside a single write transaction.
func (box *TaskRelEmbeddedBox) RemoveMany(objects ...*TaskRelEmbedded) (uint64, error) {
	var ids = make([]uint64, len(objects))
	for k, object := range objects {
		ids[k] = object.Id
	}
	return box.Box.RemoveIds(ids...)
}

// Creates a query with the given conditions. Use the fields of the TaskRelEmbedded_ struct to create conditions.
// Keep the *TaskRelEmbeddedQuery if you intend to execute the query multiple times.
// Note: this function panics if you try to create illegal queries; e.g. use properties of an alien type.
// This is typically a programming error. Use QueryOrError instead if you want the explicit error check.
func (box *TaskRelEmbeddedBox) Query(conditions ...objectbox.Condition) *TaskRelEmbeddedQuery {
	return &TaskRelEmbeddedQuery{
		box.Box.Query(conditions...),
	}
}

// Creates a query with the given conditions. Use the fields of the TaskRelEmbedded_ struct to create conditions.
// Keep the *TaskRelEmbeddedQuery if you intend to execute the query multiple times.
func (box *TaskRelEmbeddedBox) QueryOrError(conditions ...objectbox.Condition) (*TaskRelEmbeddedQuery, error) {
	if query, err := box.Box.QueryOrError(conditions...); err != nil {
		return nil, err
	} else {
		return &TaskRelEmbeddedQuery{query}, nil
	}
}

// Async provides access to the default Async Box for asynchronous operations. See TaskRelEmbeddedAsyncBox for more information.
func (box *TaskRelEmbeddedBox) Async() *TaskRelEmbeddedAsyncBox {
	return &TaskRelEmbeddedAsyncBox{AsyncBox: box.Box.Async()}
}

// TaskRelEmbeddedAsyncBox provides asynchronous operations on TaskRelEmbedded objects.
//
// Asynchronous operations are executed on a separate internal thread for better performance.
//
// There are two main use cases:
//
// 1) "execute & forget:" you gain faster put/remove operations as you don't have to wait for the transaction to finish.
//
// 2) Many small transactions: if your write load is typically a lot of individual puts that happen in parallel,
// this will merge small transactions into bigger ones. This results in a significant gain in overall throughput.
//
// In situations with (extremely) high async load, an async method may be throttled (~1ms) or delayed up to 1 second.
// In the unlikely event that the object could still not be enqueued (full queue), an error will be returned.
//
// Note that async methods do not give you hard durability guarantees like the synchronous Box provides.
// There is a small time window in which the data may not have been committed durably yet.
type TaskRelEmbeddedAsyncBox struct {
	*objectbox.AsyncBox
}

// AsyncBoxForTaskRelEmbedded creates a new async box with the given operation timeout in case an async queue is full.
// The returned struct must be freed explicitly using the Close() method.
// It's usually preferable to use TaskRelEmbeddedBox::Async() which takes care of resource management and doesn't require closing.
func AsyncBoxForTaskRelEmbedded(ob *objectbox.ObjectBox, timeoutMs uint64) *TaskRelEmbeddedAsyncBox {
	var async, err = objectbox.NewAsyncBox(ob, 4, timeoutMs)
	if err != nil {
		panic("Could not create async box for entity ID 4: %s" + err.Error())
	}
	return &TaskRelEmbeddedAsyncBox{AsyncBox: async}
}

// Put inserts/updates a single object asynchronously.
// When inserting a new object, the Id property on the passed object will be assigned the new ID the entity would hold
// if the insert is ultimately successful. The newly assigned ID may not become valid if the insert fails.
func (asyncBox *TaskRelEmbeddedAsyncBox) Put(object *TaskRelEmbedded) (uint64, error) {
	return asyncBox.AsyncBox.Put(object)
}

// Insert a single object asynchronously.
// The Id property on the passed object will be assigned the new ID the entity would hold if the insert is ultimately
// successful. The newly assigned ID may not become valid if the insert fails.
// Fails silently if an object with the same ID already exists (this error is not returned).
func (asyncBox *TaskRelEmbeddedAsyncBox) Insert(object *TaskRelEmbedded) (id uint64, err error) {
	return asyncBox.AsyncBox.Insert(object)
}

// Update a single object asynchronously.
// The object must already exists or the update fails silently (without an error returned).
func (asyncBox *TaskRelEmbeddedAsyncBox) Update(object *TaskRelEmbedded) error {
	return asyncBox.AsyncBox.Update(object)
}

// Remove deletes a single object asynchronously.
func (asyncBox *TaskRelEmbeddedAsyncBox) Remove(object *TaskRelEmbedded) error {
	return asyncBox.AsyncBox.Remove(object)
}

// Query provides a way to search stored objects
//
// For example, you can find all TaskRelEmbedded which Id is either 42 or 47:
// 		box.Query(TaskRelEmbedded_.Id.In(42, 47)).Find()
type TaskRelEmbeddedQuery struct {
	*objectbox.Query
}

// Find returns all objects matching the query
func (query *TaskRelEmbeddedQuery) Find() ([]*TaskRelEmbedded, error) {
	objects, err := query.Query.Find()
	if err != nil {
		return nil, err
	}
	return objects.([]*TaskRelEmbedded), nil
}

// Offset defines the index of the first object to process (how many objects to skip)
func (query *TaskRelEmbeddedQuery) Offset(offset uint64) *TaskRelEmbeddedQuery {
	query.Query.Offset(offset)
	return query
}

// Limit sets the number of elements to process by the query
func (query *TaskRelEmbeddedQuery) Limit(limit uint64) *TaskRelEmbeddedQuery {
	query.Query.Limit(limit)
	return query
}<|MERGE_RESOLUTION|>--- conflicted
+++ resolved
@@ -4,7 +4,6 @@
 package object
 
 import (
-	"errors"
 	"github.com/google/flatbuffers/go"
 	"github.com/objectbox/objectbox-go/objectbox"
 	"github.com/objectbox/objectbox-go/objectbox/fbutils"
@@ -119,10 +118,6 @@
 
 // Load is called by ObjectBox to load an object from a FlatBuffer
 func (taskRelEmbedded_EntityInfo) Load(ob *objectbox.ObjectBox, bytes []byte) (interface{}, error) {
-	if len(bytes) == 0 { // sanity check, should "never" happen
-		return nil, errors.New("can't deserialize an object of type 'TaskRelEmbedded' - no data received")
-	}
-
 	var table = &flatbuffers.Table{
 		Bytes: bytes,
 		Pos:   flatbuffers.GetUOffsetT(bytes),
@@ -140,13 +135,9 @@
 	}
 
 	var relGroupsNew []*Group
-<<<<<<< HEAD
-	if rIds, err := BoxForTaskRelEmbedded(ob).RelationIds(TaskRelEmbedded_.GroupsNew, id); err != nil {
-=======
 	if rIds, err := BoxForTaskRelEmbedded(ob).RelationIds(TaskRelEmbedded_.WithGroup.GroupsNew, propId); err != nil {
->>>>>>> c05091dd
-		return nil, err
-	} else if rSlice, err := BoxForGroup(ob).GetManyExisting(rIds...); err != nil {
+		return nil, err
+	} else if rSlice, err := BoxForGroup(ob).GetMany(rIds...); err != nil {
 		return nil, err
 	} else {
 		relGroupsNew = rSlice
@@ -168,9 +159,6 @@
 
 // AppendToSlice is called by ObjectBox to fill the slice of the read objects
 func (taskRelEmbedded_EntityInfo) AppendToSlice(slice interface{}, object interface{}) interface{} {
-	if object == nil {
-		return append(slice.([]*TaskRelEmbedded), nil)
-	}
 	return append(slice.([]*TaskRelEmbedded), object.(*TaskRelEmbedded))
 }
 
@@ -243,15 +231,6 @@
 // If any of the objects doesn't exist, its position in the return slice is nil
 func (box *TaskRelEmbeddedBox) GetMany(ids ...uint64) ([]*TaskRelEmbedded, error) {
 	objects, err := box.Box.GetMany(ids...)
-	if err != nil {
-		return nil, err
-	}
-	return objects.([]*TaskRelEmbedded), nil
-}
-
-// GetManyExisting reads multiple objects at once, skipping those that do not exist.
-func (box *TaskRelEmbeddedBox) GetManyExisting(ids ...uint64) ([]*TaskRelEmbedded, error) {
-	objects, err := box.Box.GetManyExisting(ids...)
 	if err != nil {
 		return nil, err
 	}
