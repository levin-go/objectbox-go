--- conflicted
+++ resolved
@@ -4,7 +4,6 @@
 package object
 
 import (
-	"errors"
 	"github.com/google/flatbuffers/go"
 	"github.com/objectbox/objectbox-go/objectbox"
 	"github.com/objectbox/objectbox-go/objectbox/fbutils"
@@ -17,9 +16,9 @@
 
 var TaskRelManyValueBinding = taskRelManyValue_EntityInfo{
 	Entity: objectbox.Entity{
-		Id: 8,
+		Id: 7,
 	},
-	Uid: 3706853784096366226,
+	Uid: 2217592893536642650,
 }
 
 // TaskRelManyValue_ contains type-based Property helpers to facilitate some common operations such as Queries.
@@ -36,7 +35,7 @@
 	Groups: &objectbox.RelationToMany{
 		Id:     3,
 		Source: &TaskRelManyValueBinding.Entity,
-		Target: &GroupByValBinding.Entity,
+		Target: &GroupBinding.Entity,
 	},
 }
 
@@ -47,11 +46,11 @@
 
 // AddToModel is called by ObjectBox during model build
 func (taskRelManyValue_EntityInfo) AddToModel(model *objectbox.Model) {
-	model.Entity("TaskRelManyValue", 8, 3706853784096366226)
-	model.Property("Id", 6, 1, 2627038740284806767)
+	model.Entity("TaskRelManyValue", 7, 2217592893536642650)
+	model.Property("Id", 6, 1, 1929546706668609706)
 	model.PropertyFlags(1)
-	model.EntityLastPropertyId(1, 2627038740284806767)
-	model.Relation(3, 6303220950515014660, GroupByValBinding.Id, GroupByValBinding.Uid)
+	model.EntityLastPropertyId(1, 1929546706668609706)
+	model.Relation(3, 6392442863481646880, GroupBinding.Id, GroupBinding.Uid)
 }
 
 // GetId is called by ObjectBox during Put operations to check for existing ID on an object
@@ -85,10 +84,6 @@
 
 // Load is called by ObjectBox to load an object from a FlatBuffer
 func (taskRelManyValue_EntityInfo) Load(ob *objectbox.ObjectBox, bytes []byte) (interface{}, error) {
-	if len(bytes) == 0 { // sanity check, should "never" happen
-		return nil, errors.New("can't deserialize an object of type 'TaskRelManyValue' - no data received")
-	}
-
 	var table = &flatbuffers.Table{
 		Bytes: bytes,
 		Pos:   flatbuffers.GetUOffsetT(bytes),
@@ -96,15 +91,10 @@
 
 	var propId = table.GetUint64Slot(4, 0)
 
-<<<<<<< HEAD
-	var relGroups []GroupByVal
-	if rIds, err := BoxForTaskRelManyValue(ob).RelationIds(TaskRelManyValue_.Groups, id); err != nil {
-=======
 	var relGroups []Group
 	if rIds, err := BoxForTaskRelManyValue(ob).RelationIds(TaskRelManyValue_.Groups, propId); err != nil {
->>>>>>> c05091dd
-		return nil, err
-	} else if rSlice, err := BoxForGroupByVal(ob).GetManyExisting(rIds...); err != nil {
+		return nil, err
+	} else if rSlice, err := BoxForGroup(ob).GetMany(rIds...); err != nil {
 		return nil, err
 	} else {
 		relGroups = rSlice
@@ -123,9 +113,6 @@
 
 // AppendToSlice is called by ObjectBox to fill the slice of the read objects
 func (taskRelManyValue_EntityInfo) AppendToSlice(slice interface{}, object interface{}) interface{} {
-	if object == nil {
-		return append(slice.([]*TaskRelManyValue), nil)
-	}
 	return append(slice.([]*TaskRelManyValue), object.(*TaskRelManyValue))
 }
 
@@ -137,7 +124,7 @@
 // BoxForTaskRelManyValue opens a box of TaskRelManyValue objects
 func BoxForTaskRelManyValue(ob *objectbox.ObjectBox) *TaskRelManyValueBox {
 	return &TaskRelManyValueBox{
-		Box: ob.InternalBox(8),
+		Box: ob.InternalBox(7),
 	}
 }
 
@@ -198,15 +185,6 @@
 // If any of the objects doesn't exist, its position in the return slice is nil
 func (box *TaskRelManyValueBox) GetMany(ids ...uint64) ([]*TaskRelManyValue, error) {
 	objects, err := box.Box.GetMany(ids...)
-	if err != nil {
-		return nil, err
-	}
-	return objects.([]*TaskRelManyValue), nil
-}
-
-// GetManyExisting reads multiple objects at once, skipping those that do not exist.
-func (box *TaskRelManyValueBox) GetManyExisting(ids ...uint64) ([]*TaskRelManyValue, error) {
-	objects, err := box.Box.GetManyExisting(ids...)
 	if err != nil {
 		return nil, err
 	}
@@ -289,9 +267,9 @@
 // The returned struct must be freed explicitly using the Close() method.
 // It's usually preferable to use TaskRelManyValueBox::Async() which takes care of resource management and doesn't require closing.
 func AsyncBoxForTaskRelManyValue(ob *objectbox.ObjectBox, timeoutMs uint64) *TaskRelManyValueAsyncBox {
-	var async, err = objectbox.NewAsyncBox(ob, 8, timeoutMs)
-	if err != nil {
-		panic("Could not create async box for entity ID 8: %s" + err.Error())
+	var async, err = objectbox.NewAsyncBox(ob, 7, timeoutMs)
+	if err != nil {
+		panic("Could not create async box for entity ID 7: %s" + err.Error())
 	}
 	return &TaskRelManyValueAsyncBox{AsyncBox: async}
 }
