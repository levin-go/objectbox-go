--- conflicted
+++ resolved
@@ -102,16 +102,9 @@
       ]
     }
   ],
-<<<<<<< HEAD
-  "lastEntityId": "5:2339563716805116249",
-  "lastIndexId": "",
-  "lastRelationId": "",
-=======
   "lastEntityId": "5:7144924247938981575",
   "lastIndexId": "1:6044372234677422456",
->>>>>>> affc29ff
   "retiredEntityUids": [],
   "retiredIndexUids": [],
-  "retiredPropertyUids": [],
-  "retiredRelationUids": []
+  "retiredPropertyUids": []
 }